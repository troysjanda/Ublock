--- conflicted
+++ resolved
@@ -45,14 +45,10 @@
     document.getElementById('switchPane').offsetHeight + 'px'
 );
 
-// The padlock must be manually positioned:
+// The save/flush must be manually positioned:
 // - It's vertical position depends on the height on the title bar.
-<<<<<<< HEAD
+var gotoPrefsBottom = document.getElementById('gotoPrefs').getBoundingClientRect().bottom;
 document.getElementById('saveflushButtonGroup').style.setProperty(
-=======
-var gotoPrefsBottom = document.getElementById('gotoPrefs').getBoundingClientRect().bottom;
-document.getElementById('saveRules').style.setProperty(
->>>>>>> e8d54ac5
     'top',
     (gotoPrefsBottom + 4) + 'px'
 );
@@ -330,14 +326,7 @@
             .on('mouseleave', '[data-src]', mouseleaveCellHandler);
         dfPaneBuilt = true;
     }
-<<<<<<< HEAD
-
-    // The padlock must be manually positioned:
-    // - Its horizontal position depends on whether there is a vertical
-    //   scrollbar.
-=======
     setTimeout(positionDfPaneFloaters, 50);
->>>>>>> e8d54ac5
     updateAllFirewallCells();
 };
 
